name: Security Checks

on:
  push:
    branches: [ main, develop ]
  pull_request:
    branches: [ main, develop ]

jobs:
  security:
    runs-on: ubuntu-latest
    
    services:
      redis:
        image: redis
        ports:
          - 6379:6379
      
      postgres:
        image: postgres:13
        env:
          POSTGRES_USER: test
          POSTGRES_PASSWORD: test
          POSTGRES_DB: test_db
        ports:
          - 5432:5432
<<<<<<< HEAD
        options: >-
=======
        options: >
>>>>>>> f62b43ae
          --health-cmd pg_isready
          --health-interval 10s
          --health-timeout 5s
          --health-retries 5

    steps:
    - uses: actions/checkout@v3

    - name: Setup Node.js
      uses: actions/setup-node@v3
      with:
        node-version: '18'
        cache: 'npm'

    - name: Install dependencies
      run: npm ci

    - name: Security audit
      run: npm audit

    - name: Run ESLint security rules
      run: npx eslint . --config .eslintrc.js

    - name: Run security tests
      run: npm run test:security
      env:
        DATABASE_URL: postgresql://test:test@localhost:5432/test_db
        REDIS_URL: redis://localhost:6379
        AWS_REGION: ${{ secrets.AWS_REGION }}
        AWS_ACCESS_KEY_ID: ${{ secrets.AWS_ACCESS_KEY_ID }}
        AWS_SECRET_ACCESS_KEY: ${{ secrets.AWS_SECRET_ACCESS_KEY }}
        JWT_SECRET: test-jwt-secret

    - name: Run SAST Analysis
      uses: github/codeql-action/analyze@v2
      with:
        languages: javascript

    - name: Run dependency vulnerability scan
      uses: snyk/actions/node@master
      env:
        SNYK_TOKEN: ${{ secrets.SNYK_TOKEN }}

    - name: Check for credentials in code
      uses: zricethezav/gitleaks-action@master

    - name: Generate security report
      if: always()
      run: |
        echo "# Security Scan Results" > security-report.md
        echo "## Test Coverage" >> security-report.md
        npm run test:security:coverage >> security-report.md
        echo "## Dependency Audit" >> security-report.md
        npm audit >> security-report.md

    - name: Upload security report
      if: always()
      uses: actions/upload-artifact@v3
      with:
        name: security-report
        path: security-report.md<|MERGE_RESOLUTION|>--- conflicted
+++ resolved
@@ -24,11 +24,7 @@
           POSTGRES_DB: test_db
         ports:
           - 5432:5432
-<<<<<<< HEAD
-        options: >-
-=======
         options: >
->>>>>>> f62b43ae
           --health-cmd pg_isready
           --health-interval 10s
           --health-timeout 5s
